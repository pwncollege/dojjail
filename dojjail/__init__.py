--- conflicted
+++ resolved
@@ -215,7 +215,6 @@
         for host in hosts:
             self.dhcp(host)
 
-<<<<<<< HEAD
     def describe(self, ip_filter=lambda h: True):
         s  = f"Network {self.name}:\n"
         for host in self.hosts:
@@ -231,13 +230,12 @@
             host.interact(uid=uid)
         except StopIteration:
             print("No such host!")
-=======
+
     def print_adj_list(self):
          for src_host, dst_hosts in self.host_edges.items():
              for dst_host in dst_hosts:
                  print(f"{src_host.name} {self.host_ips[src_host]} <-> {self.host_ips[dst_host]} {dst_host.name}")
          super().run()
->>>>>>> 3d3f6de8
 
     @property
     def hosts(self):
